{
  "name": "openfoodfacts-nodejs",
  "version": "0.0.1",
  "description": "Open Food Facts API NodeJS Wrapper",
  "main": "main.js",
  "scripts": {
    "lint": "standard",
    "commitmsg": "commitlint -quiet=0 --extends=@commitlint/config-conventional -e",
    "precommit": "standard `git diff --name-only --staged --relative | grep '.js$'` nothing",
    "fix": "standard --fix",
    "test": "mocha",
    "doc": "jsdoc -c .jsdocrc",
    "contributors:add": "all-contributors add",
    "contributors:generate": "all-contributors generate"
  },
  "standard": {
    "env": [ "mocha" ],
    "ignore": [
      "/docs/**/*.js"
    ]
  },
  "repository": {
    "type": "git",
    "url": "git+https://github.com/openfoodfacts/openfoodfacts-nodejs.git"
  },
  "keywords": [
    "OFF",
    "OpenFoodFacts",
    "NodeJS",
    "Wrapper"
  ],
  "author": "openfoodfacts",
  "license": "Apache-2.0",
  "bugs": {
    "url": "https://github.com/openfoodfacts/openfoodfacts-nodejs/issues"
  },
  "homepage": "https://github.com/openfoodfacts/openfoodfacts-nodejs#readme",
  "dependencies": {
<<<<<<< HEAD
    "request-promise": "^4.2.5"
=======
    "chai": "^4.2.0",
    "mocha": "^5.0.1",
    "request-promise": "^4.2.6"
>>>>>>> 3c081400
  },
  "devDependencies": {
    "@commitlint/cli": "^6.1.0",
    "@commitlint/config-conventional": "^6.1.0",
<<<<<<< HEAD
    "chai": "^4.2.0",
    "all-contributors-cli": "^6.16.0",
=======
    "all-contributors-cli": "^6.17.2",
>>>>>>> 3c081400
    "boxy-jsdoc-template": "^2.0.2",
    "husky": "^0.14.3",
    "jsdoc": "^3.6.4",
    "mocha": "^5.0.1",
    "mockery": "^2.1.0",
    "standard": "^10.0.3"
  }
}<|MERGE_RESOLUTION|>--- conflicted
+++ resolved
@@ -36,23 +36,15 @@
   },
   "homepage": "https://github.com/openfoodfacts/openfoodfacts-nodejs#readme",
   "dependencies": {
-<<<<<<< HEAD
-    "request-promise": "^4.2.5"
-=======
     "chai": "^4.2.0",
     "mocha": "^5.0.1",
     "request-promise": "^4.2.6"
->>>>>>> 3c081400
   },
   "devDependencies": {
     "@commitlint/cli": "^6.1.0",
     "@commitlint/config-conventional": "^6.1.0",
-<<<<<<< HEAD
     "chai": "^4.2.0",
-    "all-contributors-cli": "^6.16.0",
-=======
     "all-contributors-cli": "^6.17.2",
->>>>>>> 3c081400
     "boxy-jsdoc-template": "^2.0.2",
     "husky": "^0.14.3",
     "jsdoc": "^3.6.4",
